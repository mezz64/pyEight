--- conflicted
+++ resolved
@@ -11,13 +11,8 @@
 import asyncio
 from datetime import datetime
 import time
-<<<<<<< HEAD
 from aiohttp.client import ClientError, ClientSession, ClientTimeout
-=======
-import aiohttp
-import async_timeout
 from urllib.parse import urlencode
->>>>>>> e9710b63
 
 from pyeight.user import EightUser
 from pyeight.constants import (
